from typing import (
    List,
    Tuple,
)

from hummingbot.strategy.market_trading_pair_tuple import MarketTradingPairTuple
from hummingbot.strategy.pure_market_making import (
    PureMarketMakingStrategy,
    OrderBookAssetPriceDelegate,
    APIAssetPriceDelegate
)
from hummingbot.strategy.pure_market_making.pure_market_making_config_map import pure_market_making_config_map as c_map
from hummingbot.market.paper_trade import create_paper_trade_market
from hummingbot.market.market_base import MarketBase
from decimal import Decimal


def start(self):
    try:
        order_amount = c_map.get("order_amount").value
        order_refresh_time = c_map.get("order_refresh_time").value
        bid_spread = c_map.get("bid_spread").value / Decimal('100')
        ask_spread = c_map.get("ask_spread").value / Decimal('100')
        minimum_spread = c_map.get("minimum_spread").value / Decimal('100')
        price_ceiling = c_map.get("price_ceiling").value
        price_floor = c_map.get("price_floor").value
        ping_pong_enabled = c_map.get("ping_pong_enabled").value
        order_expiration_time = c_map.get("order_expiration_time").value
        order_levels = c_map.get("order_levels").value
        order_level_amount = c_map.get("order_level_amount").value
        order_level_spread = c_map.get("order_level_spread").value / Decimal('100')
        exchange = c_map.get("exchange").value.lower()
        raw_trading_pair = c_map.get("market").value
        inventory_skew_enabled = c_map.get("inventory_skew_enabled").value
        inventory_target_base_pct = 0 if c_map.get("inventory_target_base_pct").value is None else \
            c_map.get("inventory_target_base_pct").value / Decimal('100')
        inventory_range_multiplier = c_map.get("inventory_range_multiplier").value
        filled_order_delay = c_map.get("filled_order_delay").value
        hanging_orders_enabled = c_map.get("hanging_orders_enabled").value
        hanging_orders_cancel_pct = c_map.get("hanging_orders_cancel_pct").value / Decimal('100')
        order_optimization_enabled = c_map.get("order_optimization_enabled").value
        order_optimization_depth = c_map.get("order_optimization_depth").value
        add_transaction_costs_to_orders = c_map.get("add_transaction_costs").value
        price_source_enabled = c_map.get("price_source_enabled").value
        price_source_type = c_map.get("price_source_type").value
        price_source_exchange = c_map.get("price_source_exchange").value
        price_source_market = c_map.get("price_source_market").value
        price_source_custom = c_map.get("price_source_custom").value
        order_refresh_tolerance_pct = c_map.get("order_refresh_tolerance_pct").value / Decimal('100')

        trading_pair: str = self._convert_to_exchange_trading_pair(exchange, [raw_trading_pair])[0]
        maker_assets: Tuple[str, str] = self._initialize_market_assets(exchange, [trading_pair])[0]
        market_names: List[Tuple[str, List[str]]] = [(exchange, [trading_pair])]
        self._initialize_wallet(token_trading_pairs=list(set(maker_assets)))
        self._initialize_markets(market_names)
        self.assets = set(maker_assets)
        maker_data = [self.markets[exchange], trading_pair] + list(maker_assets)
        self.market_trading_pair_tuples = [MarketTradingPairTuple(*maker_data)]
        asset_price_delegate = None
        if price_source_enabled:
            if price_source_type == "exchange":
                asset_trading_pair: str = self._convert_to_exchange_trading_pair(
                    price_source_exchange, [price_source_market])[0]
                ext_market = create_paper_trade_market(price_source_exchange, [asset_trading_pair])
                self.markets[price_source_exchange]: MarketBase = ext_market
                asset_price_delegate = OrderBookAssetPriceDelegate(ext_market, asset_trading_pair)
            elif price_source_type == "custom_api":
                asset_price_delegate = APIAssetPriceDelegate(price_source_custom)

        strategy_logging_options = PureMarketMakingStrategy.OPTION_LOG_ALL

<<<<<<< HEAD
        self.strategy = PureMarketMakingStrategyV2(market_infos=[MarketTradingPairTuple(*maker_data)],
                                                   pricing_delegate=pricing_delegate,
                                                   filter_delegate=filter_delegate,
                                                   sizing_delegate=sizing_delegate,
                                                   filled_order_delay=filled_order_delay,
                                                   hanging_orders_enabled=hanging_orders_enabled,
                                                   order_refresh_time=order_refresh_time,
                                                   order_optimization_enabled=order_optimization_enabled,
                                                   order_optimization_depth=order_optimization_depth,
                                                   add_transaction_costs_to_orders=add_transaction_costs_to_orders,
                                                   logging_options=strategy_logging_options,
                                                   asset_price_delegate=asset_price_delegate,
                                                   expiration_seconds=order_expiration_time,
                                                   price_ceiling=price_ceiling,
                                                   price_floor=price_floor,
                                                   ping_pong_enabled=ping_pong_enabled,
                                                   hanging_orders_cancel_pct=hanging_orders_cancel_pct,
                                                   order_refresh_tolerance_pct=order_refresh_tolerance_pct,
                                                   minimum_spread=minimum_spread)
=======
        self.strategy = PureMarketMakingStrategy(
            market_info=MarketTradingPairTuple(*maker_data),
            bid_spread=bid_spread,
            ask_spread=ask_spread,
            order_levels=order_levels,
            order_amount=order_amount,
            order_level_spread=order_level_spread,
            order_level_amount=order_level_amount,
            inventory_skew_enabled=inventory_skew_enabled,
            inventory_target_base_pct=inventory_target_base_pct,
            inventory_range_multiplier=inventory_range_multiplier,
            filled_order_delay=filled_order_delay,
            hanging_orders_enabled=hanging_orders_enabled,
            order_refresh_time=order_refresh_time,
            order_optimization_enabled=order_optimization_enabled,
            order_optimization_depth=order_optimization_depth,
            add_transaction_costs_to_orders=add_transaction_costs_to_orders,
            logging_options=strategy_logging_options,
            asset_price_delegate=asset_price_delegate,
            expiration_seconds=order_expiration_time,
            price_ceiling=price_ceiling,
            price_floor=price_floor,
            ping_pong_enabled=ping_pong_enabled,
            hanging_orders_cancel_pct=hanging_orders_cancel_pct,
            order_refresh_tolerance_pct=order_refresh_tolerance_pct
        )
>>>>>>> a1783ce3
    except Exception as e:
        self._notify(str(e))
        self.logger().error("Unknown error during initialization.", exc_info=True)<|MERGE_RESOLUTION|>--- conflicted
+++ resolved
@@ -69,27 +69,6 @@
 
         strategy_logging_options = PureMarketMakingStrategy.OPTION_LOG_ALL
 
-<<<<<<< HEAD
-        self.strategy = PureMarketMakingStrategyV2(market_infos=[MarketTradingPairTuple(*maker_data)],
-                                                   pricing_delegate=pricing_delegate,
-                                                   filter_delegate=filter_delegate,
-                                                   sizing_delegate=sizing_delegate,
-                                                   filled_order_delay=filled_order_delay,
-                                                   hanging_orders_enabled=hanging_orders_enabled,
-                                                   order_refresh_time=order_refresh_time,
-                                                   order_optimization_enabled=order_optimization_enabled,
-                                                   order_optimization_depth=order_optimization_depth,
-                                                   add_transaction_costs_to_orders=add_transaction_costs_to_orders,
-                                                   logging_options=strategy_logging_options,
-                                                   asset_price_delegate=asset_price_delegate,
-                                                   expiration_seconds=order_expiration_time,
-                                                   price_ceiling=price_ceiling,
-                                                   price_floor=price_floor,
-                                                   ping_pong_enabled=ping_pong_enabled,
-                                                   hanging_orders_cancel_pct=hanging_orders_cancel_pct,
-                                                   order_refresh_tolerance_pct=order_refresh_tolerance_pct,
-                                                   minimum_spread=minimum_spread)
-=======
         self.strategy = PureMarketMakingStrategy(
             market_info=MarketTradingPairTuple(*maker_data),
             bid_spread=bid_spread,
@@ -114,9 +93,9 @@
             price_floor=price_floor,
             ping_pong_enabled=ping_pong_enabled,
             hanging_orders_cancel_pct=hanging_orders_cancel_pct,
-            order_refresh_tolerance_pct=order_refresh_tolerance_pct
+            order_refresh_tolerance_pct=order_refresh_tolerance_pct,
+            minimum_spread=minimum_spread,
         )
->>>>>>> a1783ce3
     except Exception as e:
         self._notify(str(e))
         self.logger().error("Unknown error during initialization.", exc_info=True)